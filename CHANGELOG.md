# Changelog

All notable changes to this project will be documented in this file.

## [Unreleased]

<<<<<<< HEAD
### Changed

- `operator-rs` `0.4.0` → `0.7.0` ([#81]).
- TLS certificates now provided via config map instead of custom resource ([#81]).
- User authentication now provided via secret instead of custom resource ([#81]).
- The Trino version is now string instead of enum ([#81]).

[#81]: https://github.com/stackabletech/trino-operator/pull/81
=======
## [0.2.0] - 2021-12-06

>>>>>>> 0ae57e5c

## [0.1.0] - 2021-12-06


### Changed

- `operator-rs` `0.3.0` → `0.4.0` ([#32]).
- `stackable-hive-crd` `0.1.0` → `0.2.0` ([#32]).
- `stackable-regorule-crd` `0.1.0` → `0.2.0` ([#32]).
- `stackable-opa-crd` `0.4.1` → `0.5.0` ([#32]).
- Adapted pod image and container command to docker image ([#32]).
- Adapted documentation to represent new workflow with docker images ([#32]).

[#32]: https://github.com/stackabletech/trino-operator/pull/32

## [0.1.0] - 2021-10-28

### Changed
- Switched to operator-rs tag 0.3.0 ([#21])

[#21]: https://github.com/stackabletech/hdfs-operator/pull/21<|MERGE_RESOLUTION|>--- conflicted
+++ resolved
@@ -4,7 +4,6 @@
 
 ## [Unreleased]
 
-<<<<<<< HEAD
 ### Changed
 
 - `operator-rs` `0.4.0` → `0.7.0` ([#81]).
@@ -13,10 +12,9 @@
 - The Trino version is now string instead of enum ([#81]).
 
 [#81]: https://github.com/stackabletech/trino-operator/pull/81
-=======
+
 ## [0.2.0] - 2021-12-06
 
->>>>>>> 0ae57e5c
 
 ## [0.1.0] - 2021-12-06
 
