pub mod commands;
pub mod constants;
pub mod error;

use crate::commands::{Restart, Start, Stop};

use k8s_openapi::apimachinery::pkg::apis::meta::v1::Condition;
use k8s_openapi::schemars::_serde_json::Value;
use kube::api::ApiResource;
use kube::CustomResource;
use kube::CustomResourceExt;
use schemars::JsonSchema;
use semver::Version;
use serde::{Deserialize, Serialize};
use serde_json::json;
use stackable_operator::command::{CommandRef, HasCommands, HasRoleRestartOrder};
use stackable_operator::controller::HasOwned;
use stackable_operator::crd::HasApplication;
use stackable_operator::identity::PodToNodeMapping;
use stackable_operator::product_config_utils::{ConfigError, Configuration};
use stackable_operator::role_utils::Role;
use stackable_operator::status::{
    ClusterExecutionStatus, Conditions, HasClusterExecutionStatus, HasCurrentCommand, Status,
    Versioned,
};
use stackable_operator::versioning::{ProductVersion, Versioning, VersioningState};
use std::cmp::Ordering;
use std::collections::BTreeMap;
use strum_macros::Display;
use strum_macros::EnumIter;

pub const CONFIG_PROPERTIES: &str = "config.properties";
pub const JVM_CONFIG: &str = "jvm.config";
pub const NODE_PROPERTIES: &str = "node.properties";
pub const LOG_PROPERTIES: &str = "log.properties";

pub const APP_NAME: &str = "trino";
pub const MANAGED_BY: &str = "trino-operator";

pub const NODE_ENVIRONMENT: &str = "node.environment";
pub const NODE_ID: &str = "node.id";
pub const NODE_DATA_DIR: &str = "node.data-dir";
pub const COORDINATOR: &str = "coordinator";
pub const HTTP_SERVER_PORT: &str = "http-server.http.port";
pub const QUERY_MAX_MEMORY: &str = "query.max-memory";
pub const QUERY_MAX_MEMORY_PER_NODE: &str = "query.max-memory-per-node";
pub const QUERY_MAX_TOTAL_MEMORY_PER_NODE: &str = "query.max-total-memory-per-node";
pub const DISCOVERY_URI: &str = "discovery.uri";
pub const IO_TRINO: &str = "io.trino";
pub const JMX_RMI_REGISTRY_PORT: &str = "jmx.rmiregistry.port";
pub const JMX_RMI_SERVER_PORT: &str = "jmx.rmiserver.port";

pub const METRICS_PORT_PROPERTY: &str = "metricsPort";
pub const METRICS_PORT: &str = "metrics";
pub const HTTP_PORT: &str = "http";

pub const CONFIG_DIR_NAME: &str = "conf";

#[derive(Clone, CustomResource, Debug, Deserialize, JsonSchema, PartialEq, Serialize)]
#[kube(
    group = "trino.stackable.tech",
    version = "v1alpha1",
    kind = "TrinoCluster",
    plural = "trinoclusters",
    shortname = "trino",
    namespaced
)]
#[kube(status = "TrinoClusterStatus")]
#[serde(rename_all = "camelCase")]
pub struct TrinoClusterSpec {
    pub version: TrinoVersion,
    pub coordinators: Role<TrinoConfig>,
    pub workers: Role<TrinoConfig>,
    pub node_environment: String,
}

#[derive(
    Clone, Debug, Deserialize, Display, EnumIter, Eq, Hash, JsonSchema, PartialEq, Serialize,
)]
pub enum TrinoRole {
    #[strum(serialize = "coordinator")]
    Coordinator,
    #[strum(serialize = "worker")]
    Worker,
}

impl TrinoRole {
    /// Returns the container start command for a HDFS node
    /// Right now works only for images using hadoop2.7
    /// # Arguments
    ///
    /// * `version` - Current specified cluster version
    pub fn get_command(&self, version: &TrinoVersion) -> Vec<String> {
        let parsed_version = Version::parse(version.to_string().as_ref()).unwrap();

        vec![
            format!("trino-server-{}/bin/launcher", parsed_version.patch),
            // run or start?
            "run".to_string(),
            format!("--etc-dir={{{{configroot}}}}/{}", CONFIG_DIR_NAME),
        ]
    }
}

impl Status<TrinoClusterStatus> for TrinoCluster {
    fn status(&self) -> &Option<TrinoClusterStatus> {
        &self.status
    }
    fn status_mut(&mut self) -> &mut Option<TrinoClusterStatus> {
        &mut self.status
    }
}

impl HasRoleRestartOrder for TrinoCluster {
    fn get_role_restart_order() -> Vec<String> {
        vec![
            TrinoRole::Worker.to_string(),
            TrinoRole::Coordinator.to_string(),
        ]
    }
}

impl HasCommands for TrinoCluster {
    fn get_command_types() -> Vec<ApiResource> {
        vec![
            Start::api_resource(),
            Stop::api_resource(),
            Restart::api_resource(),
        ]
    }
}

impl HasOwned for TrinoCluster {
    fn owned_objects() -> Vec<&'static str> {
        vec![Restart::crd_name(), Start::crd_name(), Stop::crd_name()]
    }
}

impl HasApplication for TrinoCluster {
    fn get_application_name() -> &'static str {
        APP_NAME
    }
}

impl HasClusterExecutionStatus for TrinoCluster {
    fn cluster_execution_status(&self) -> Option<ClusterExecutionStatus> {
        self.status
            .as_ref()
            .and_then(|status| status.cluster_execution_status.clone())
    }

    fn cluster_execution_status_patch(&self, execution_status: &ClusterExecutionStatus) -> Value {
        json!({ "clusterExecutionStatus": execution_status })
    }
}

#[derive(Clone, Debug, Deserialize, Eq, JsonSchema, PartialEq, Serialize)]
#[serde(rename_all = "camelCase")]
pub struct TrinoConfig {
    pub node_id: Option<String>,
    pub node_data_dir: Option<String>,
    pub coordinator: Option<bool>,
    pub http_server_http_port: Option<u16>,
    pub query_max_memory: Option<String>,
    pub query_max_memory_per_node: Option<String>,
    pub query_max_total_memory_per_node: Option<String>,
    // TODO: read from coordiantor(s)
    pub discovery_uri: Option<String>,
    pub io_trino: Option<String>,
    pub metrics_port: Option<u16>,
}

impl Configuration for TrinoConfig {
    type Configurable = TrinoCluster;

    fn compute_env(
        &self,
        _resource: &Self::Configurable,
        _role_name: &str,
    ) -> Result<BTreeMap<String, Option<String>>, ConfigError> {
        Ok(BTreeMap::new())
    }

    fn compute_cli(
        &self,
        _resource: &Self::Configurable,
        _role_name: &str,
    ) -> Result<BTreeMap<String, Option<String>>, ConfigError> {
        Ok(BTreeMap::new())
    }

    fn compute_files(
        &self,
        resource: &Self::Configurable,
        _role_name: &str,
        file: &str,
    ) -> Result<BTreeMap<String, Option<String>>, ConfigError> {
        let mut result = BTreeMap::new();

        match file {
<<<<<<< HEAD
            NODE_PROPERTIES => {
=======
            constants::LOG_PROPERTIES => {
                if let Some(io_trino) = &self.io_trino {
                    result.insert(IO_TRINO.to_string(), Some(io_trino.to_string()));
                }
            }
            constants::NODE_PROPERTIES => {
>>>>>>> f1ac9da2
                result.insert(
                    NODE_ENVIRONMENT.to_string(),
                    Some(resource.spec.node_environment.clone()),
                );

                if let Some(node_id) = &self.node_id {
                    result.insert(NODE_ID.to_string(), Some(node_id.to_string()));
                }

                if let Some(node_data_dir) = &self.node_data_dir {
                    result.insert(NODE_DATA_DIR.to_string(), Some(node_data_dir.to_string()));
                }
            }
<<<<<<< HEAD
            CONFIG_PROPERTIES => {
                if let Some(coordinator) = &self.coordinator {
                    result.insert(COORDINATOR.to_string(), Some(coordinator.to_string()));
                }
=======
            constants::SERVER_PROPERTIES => {
                if let Some(coordinator) = &self.coordinator {
                    result.insert(COORDINATOR.to_string(), Some(coordinator.to_string()));
                }

>>>>>>> f1ac9da2
                if let Some(http_server_http_port) = &self.http_server_http_port {
                    result.insert(
                        HTTP_SERVER_PORT.to_string(),
                        Some(http_server_http_port.to_string()),
                    );
                }

                if let Some(query_max_memory) = &self.query_max_memory {
                    result.insert(
                        QUERY_MAX_MEMORY.to_string(),
                        Some(query_max_memory.to_string()),
                    );
                }

                if let Some(query_max_memory_per_node) = &self.query_max_memory_per_node {
                    result.insert(
                        QUERY_MAX_MEMORY_PER_NODE.to_string(),
                        Some(query_max_memory_per_node.to_string()),
                    );
                }

                if let Some(query_max_total_memory_per_node) = &self.query_max_total_memory_per_node
                {
                    result.insert(
                        QUERY_MAX_TOTAL_MEMORY_PER_NODE.to_string(),
                        Some(query_max_total_memory_per_node.to_string()),
                    );
                }
<<<<<<< HEAD

                // TODO: remove once discovery works
                if let Some(discovery_uri) = &self.discovery_uri {
                    result.insert(DISCOVERY_URI.to_string(), Some(discovery_uri.to_string()));
                }
            }
            JVM_CONFIG => {
                if let Some(metrics_port) = self.metrics_port {
                    result.insert(
                        METRICS_PORT_PROPERTY.to_string(),
                        Some(metrics_port.to_string()),
                    );
                }
            }
            LOG_PROPERTIES => {
                if let Some(io_trino) = &self.io_trino {
                    result.insert(IO_TRINO.to_string(), Some(io_trino.to_string()));
                }
            }
            _ => {}
=======
            }
            constants::JVM_CONFIG => {}
            f => {
                return Err(ConfigError::InvalidConfiguration {
                    reason: format!("Unknown configuration file: {}", f),
                })
            }
>>>>>>> f1ac9da2
        }

        Ok(result)
    }
}

#[allow(non_camel_case_types)]
#[derive(
    Clone,
    Debug,
    Deserialize,
    Eq,
    JsonSchema,
    PartialEq,
    Serialize,
    strum_macros::Display,
    strum_macros::EnumString,
)]
pub enum TrinoVersion {
    #[serde(rename = "0.0.360")]
    #[strum(serialize = "0.0.360")]
    v360,

    #[serde(rename = "0.0.361")]
    #[strum(serialize = "0.0.361")]
    v361,

    #[serde(rename = "0.0.362")]
    #[strum(serialize = "0.0.362")]
    v362,
}

impl TrinoVersion {
    pub fn package_name(&self) -> String {
        format!("trino-server:{}", self.to_string())
    }
    pub fn package_directory(&self) -> String {
        if self == &Self::v360 {
            "trino-server-360".to_string()
        } else if self == &Self::v361 {
            "trino-server-361".to_string()
        } else {
            "trino-server-362".to_string()
        }
    }
}

impl Versioning for TrinoVersion {
    fn versioning_state(&self, other: &Self) -> VersioningState {
        let from_version = match Version::parse(&self.to_string()) {
            Ok(v) => v,
            Err(e) => {
                return VersioningState::Invalid(format!(
                    "Could not parse [{}] to SemVer: {}",
                    self.to_string(),
                    e.to_string()
                ))
            }
        };

        let to_version = match Version::parse(&other.to_string()) {
            Ok(v) => v,
            Err(e) => {
                return VersioningState::Invalid(format!(
                    "Could not parse [{}] to SemVer: {}",
                    other.to_string(),
                    e.to_string()
                ))
            }
        };

        match to_version.cmp(&from_version) {
            Ordering::Greater => VersioningState::ValidUpgrade,
            Ordering::Less => VersioningState::ValidDowngrade,
            Ordering::Equal => VersioningState::NoOp,
        }
    }
}

#[derive(Clone, Debug, Default, Deserialize, JsonSchema, Serialize)]
#[serde(rename_all = "camelCase")]
pub struct TrinoClusterStatus {
    #[serde(default, skip_serializing_if = "Vec::is_empty")]
    pub conditions: Vec<Condition>,
    #[serde(skip_serializing_if = "Option::is_none")]
    pub version: Option<ProductVersion<TrinoVersion>>,
    #[serde(skip_serializing_if = "Option::is_none")]
    pub history: Option<PodToNodeMapping>,
    #[serde(skip_serializing_if = "Option::is_none")]
    pub current_command: Option<CommandRef>,
    #[serde(skip_serializing_if = "Option::is_none")]
    pub cluster_execution_status: Option<ClusterExecutionStatus>,
}

impl Versioned<TrinoVersion> for TrinoClusterStatus {
    fn version(&self) -> &Option<ProductVersion<TrinoVersion>> {
        &self.version
    }
    fn version_mut(&mut self) -> &mut Option<ProductVersion<TrinoVersion>> {
        &mut self.version
    }
}

impl Conditions for TrinoClusterStatus {
    fn conditions(&self) -> &[Condition] {
        self.conditions.as_slice()
    }
    fn conditions_mut(&mut self) -> &mut Vec<Condition> {
        &mut self.conditions
    }
}

impl HasCurrentCommand for TrinoClusterStatus {
    fn current_command(&self) -> Option<CommandRef> {
        self.current_command.clone()
    }
    fn set_current_command(&mut self, command: CommandRef) {
        self.current_command = Some(command);
    }
    fn clear_current_command(&mut self) {
        self.current_command = None
    }
    fn tracking_location() -> &'static str {
        "/status/currentCommand"
    }
}

#[cfg(test)]
mod tests {
    use crate::TrinoVersion;
    use semver::Version;
    use stackable_operator::versioning::{Versioning, VersioningState};
    use std::str::FromStr;

    #[test]
    fn test_trino_version_versioning() {
        assert_eq!(
            TrinoVersion::v360.versioning_state(&TrinoVersion::v361),
            VersioningState::ValidUpgrade
        );
        assert_eq!(
            TrinoVersion::v361.versioning_state(&TrinoVersion::v360),
            VersioningState::ValidDowngrade
        );
        assert_eq!(
            TrinoVersion::v360.versioning_state(&TrinoVersion::v360),
            VersioningState::NoOp
        );
    }

    #[test]
    #[test]
    fn test_version_conversion() {
        // TODO: Adapt to correct product version
        TrinoVersion::from_str("0.0.360").unwrap();
        TrinoVersion::from_str("0.0.361").unwrap();
        TrinoVersion::from_str("0.0.362").unwrap();
        TrinoVersion::from_str("10.0.360").unwrap_err();
    }

    #[test]
    fn test_package_name() {
        assert_eq!(
            TrinoVersion::v360.package_name(),
            format!("trino-server:{}", TrinoVersion::v360.to_string())
        );
    }

    #[test]
    fn test_package_directory() {
        assert_eq!(
            TrinoVersion::v360.package_directory(),
            "trino-server-360".to_string()
        );
    }

    #[test]
    fn test_semver() {
        Version::parse("0.0.360").unwrap();
    }
}<|MERGE_RESOLUTION|>--- conflicted
+++ resolved
@@ -47,8 +47,6 @@
 pub const QUERY_MAX_TOTAL_MEMORY_PER_NODE: &str = "query.max-total-memory-per-node";
 pub const DISCOVERY_URI: &str = "discovery.uri";
 pub const IO_TRINO: &str = "io.trino";
-pub const JMX_RMI_REGISTRY_PORT: &str = "jmx.rmiregistry.port";
-pub const JMX_RMI_SERVER_PORT: &str = "jmx.rmiserver.port";
 
 pub const METRICS_PORT_PROPERTY: &str = "metricsPort";
 pub const METRICS_PORT: &str = "metrics";
@@ -198,16 +196,7 @@
         let mut result = BTreeMap::new();
 
         match file {
-<<<<<<< HEAD
             NODE_PROPERTIES => {
-=======
-            constants::LOG_PROPERTIES => {
-                if let Some(io_trino) = &self.io_trino {
-                    result.insert(IO_TRINO.to_string(), Some(io_trino.to_string()));
-                }
-            }
-            constants::NODE_PROPERTIES => {
->>>>>>> f1ac9da2
                 result.insert(
                     NODE_ENVIRONMENT.to_string(),
                     Some(resource.spec.node_environment.clone()),
@@ -221,18 +210,10 @@
                     result.insert(NODE_DATA_DIR.to_string(), Some(node_data_dir.to_string()));
                 }
             }
-<<<<<<< HEAD
             CONFIG_PROPERTIES => {
                 if let Some(coordinator) = &self.coordinator {
                     result.insert(COORDINATOR.to_string(), Some(coordinator.to_string()));
                 }
-=======
-            constants::SERVER_PROPERTIES => {
-                if let Some(coordinator) = &self.coordinator {
-                    result.insert(COORDINATOR.to_string(), Some(coordinator.to_string()));
-                }
-
->>>>>>> f1ac9da2
                 if let Some(http_server_http_port) = &self.http_server_http_port {
                     result.insert(
                         HTTP_SERVER_PORT.to_string(),
@@ -261,7 +242,6 @@
                         Some(query_max_total_memory_per_node.to_string()),
                     );
                 }
-<<<<<<< HEAD
 
                 // TODO: remove once discovery works
                 if let Some(discovery_uri) = &self.discovery_uri {
@@ -282,15 +262,6 @@
                 }
             }
             _ => {}
-=======
-            }
-            constants::JVM_CONFIG => {}
-            f => {
-                return Err(ConfigError::InvalidConfiguration {
-                    reason: format!("Unknown configuration file: {}", f),
-                })
-            }
->>>>>>> f1ac9da2
         }
 
         Ok(result)
